--- conflicted
+++ resolved
@@ -2,22 +2,15 @@
 import json
 import re
 import unittest
-from collections.abc import Awaitable
 from decimal import Decimal
-from typing import Dict, List, NamedTuple, Optional
+from typing import Awaitable, Dict, List, NamedTuple, Optional
 from unittest.mock import AsyncMock, MagicMock, patch
 
 from aioresponses import aioresponses
 from bidict import bidict
 
 from hummingbot.connector.client_order_tracker import ClientOrderTracker
-<<<<<<< HEAD
 from hummingbot.connector.exchange.kucoin import kucoin_constants as CONSTANTS, kucoin_web_utils as web_utils
-=======
-from hummingbot.connector.exchange.kucoin import kucoin_constants as CONSTANTS
-from hummingbot.connector.exchange.kucoin import kucoin_web_utils as web_utils
-from hummingbot.connector.exchange.kucoin.kucoin_api_order_book_data_source import KucoinAPIOrderBookDataSource
->>>>>>> 086f52ed
 from hummingbot.connector.exchange.kucoin.kucoin_exchange import KucoinExchange
 from hummingbot.connector.trading_rule import TradingRule
 from hummingbot.connector.utils import get_new_client_order_id
@@ -795,15 +788,8 @@
 
         self.assertTrue(
             self._is_logged(
-<<<<<<< HEAD
-                "NETWORK",
-                f"Failed to cancel order {order.client_order_id}: Error executing request DELETE "
-                f"{CONSTANTS.BASE_PATH_URL['main']}/api/v1/orders/{order.exchange_order_id}. "
-                f"HTTP status is 400. Error: "
-=======
                 "ERROR",
                 f"Failed to cancel order {order.client_order_id}"
->>>>>>> 086f52ed
             )
         )
 

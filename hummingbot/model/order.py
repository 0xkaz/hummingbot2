#!/usr/bin/env python
import numpy
from typing import (
    Dict,
    Any
)
from sqlalchemy import (
    Column,
    Text,
    Index,
    BigInteger,
    Integer,
    Float
)
from sqlalchemy.orm import relationship

from . import HummingbotBase


class Order(HummingbotBase):
    __tablename__ = "Order"
    __table_args__ = (Index("o_config_timestamp_index",
                            "config_file_path", "creation_timestamp"),
                      Index("o_market_trading_pair_timestamp_index",
                            "market", "symbol", "creation_timestamp"),
                      Index("o_market_base_asset_timestamp_index",
                            "market", "base_asset", "creation_timestamp"),
                      Index("o_market_quote_asset_timestamp_index",
                            "market", "quote_asset", "creation_timestamp"))

    id = Column(Text, primary_key=True, nullable=False)
    config_file_path = Column(Text, nullable=False)
    strategy = Column(Text, nullable=False)
    market = Column(Text, nullable=False)
    symbol = Column(Text, nullable=False)
    base_asset = Column(Text, nullable=False)
    quote_asset = Column(Text, nullable=False)
    creation_timestamp = Column(BigInteger, nullable=False)
    order_type = Column(Text, nullable=False)
    amount = Column(Float, nullable=False)
    leverage = Column(Integer, nullable=False, default=1)
    price = Column(Float, nullable=False)
    last_status = Column(Text, nullable=False)
    last_update_timestamp = Column(BigInteger, nullable=False)
    exchange_order_id = Column(Text, nullable=True)
    position = Column(Text, nullable=True)
    status = relationship("OrderStatus", back_populates="order")
    trade_fills = relationship("TradeFill", back_populates="order")

    def __repr__(self) -> str:
        return f"Order(id={self.id}, config_file_path='{self.config_file_path}', strategy='{self.strategy}', " \
               f"market='{self.market}', symbol='{self.symbol}', base_asset='{self.base_asset}', " \
               f"quote_asset='{self.quote_asset}', creation_timestamp={self.creation_timestamp}, " \
               f"order_type='{self.order_type}', amount={self.amount}, leverage={self.leverage}, " \
               f"price={self.price}, last_status='{self.last_status}', " \
               f"last_update_timestamp={self.last_update_timestamp}), " \
<<<<<<< HEAD
               f"exchange_order_id°={self.exchange_order_id}, position={self.position}"
=======
               f"exchange_order_id={self.exchange_order_id}"
>>>>>>> d6d70b0b

    @staticmethod
    def to_bounty_api_json(order: "Order") -> Dict[str, Any]:
        return {
            "order_id": order.id,
            "price": numpy.format_float_positional(order.price),
            "quantity": numpy.format_float_positional(order.amount),
            "symbol": order.symbol,
            "market": order.market,
            "order_timestamp": order.creation_timestamp,
            "order_type": order.order_type,
            "base_asset": order.base_asset,
            "quote_asset": order.quote_asset,
            "raw_json": {
            }
        }<|MERGE_RESOLUTION|>--- conflicted
+++ resolved
@@ -54,11 +54,7 @@
                f"order_type='{self.order_type}', amount={self.amount}, leverage={self.leverage}, " \
                f"price={self.price}, last_status='{self.last_status}', " \
                f"last_update_timestamp={self.last_update_timestamp}), " \
-<<<<<<< HEAD
-               f"exchange_order_id°={self.exchange_order_id}, position={self.position}"
-=======
-               f"exchange_order_id={self.exchange_order_id}"
->>>>>>> d6d70b0b
+               f"exchange_order_id={self.exchange_order_id}, position={self.position}"
 
     @staticmethod
     def to_bounty_api_json(order: "Order") -> Dict[str, Any]:

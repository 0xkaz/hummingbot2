import asyncio
import json
import logging
import time
from decimal import Decimal
<<<<<<< HEAD
from typing import (
    Any,
    AsyncIterable,
    Dict,
    List,
    Optional,
    Tuple, TYPE_CHECKING,
)
=======
from typing import Any, AsyncIterable, Dict, List, Optional, Tuple
>>>>>>> b8de9d5a

import aiohttp
from async_timeout import timeout
from libc.stdint cimport int64_t

from hummingbot.connector.exchange.blocktane.blocktane_api_order_book_data_source import BlocktaneAPIOrderBookDataSource
from hummingbot.connector.exchange.blocktane.blocktane_auth import BlocktaneAuth
from hummingbot.connector.exchange.blocktane.blocktane_in_flight_order import BlocktaneInFlightOrder
from hummingbot.connector.exchange.blocktane.blocktane_order_book_tracker import BlocktaneOrderBookTracker
from hummingbot.connector.exchange.blocktane.blocktane_user_stream_tracker import BlocktaneUserStreamTracker
from hummingbot.connector.exchange.blocktane.blocktane_utils import (
    convert_from_exchange_trading_pair,
    convert_to_exchange_trading_pair,
    split_trading_pair,
)
from hummingbot.connector.exchange_base cimport ExchangeBase
from hummingbot.connector.exchange_base import s_decimal_NaN
from hummingbot.connector.trading_rule cimport TradingRule
from hummingbot.core.clock cimport Clock
from hummingbot.core.data_type.cancellation_result import CancellationResult
from hummingbot.core.data_type.common import OrderType, TradeType
from hummingbot.core.data_type.limit_order import LimitOrder
from hummingbot.core.data_type.order_book cimport OrderBook
from hummingbot.core.data_type.trade_fee import AddedToCostTradeFee
from hummingbot.core.data_type.transaction_tracker import TransactionTracker
from hummingbot.core.event.events import (
    BuyOrderCompletedEvent,
    BuyOrderCreatedEvent,
    MarketEvent,
    MarketOrderFailureEvent,
    MarketTransactionFailureEvent,
    OrderCancelledEvent,
    OrderFilledEvent,
    SellOrderCompletedEvent,
    SellOrderCreatedEvent,
)
from hummingbot.core.network_iterator import NetworkStatus
from hummingbot.core.utils.async_utils import safe_ensure_future, safe_gather
from hummingbot.core.utils.estimate_fee import build_trade_fee
from hummingbot.core.utils.tracking_nonce import get_tracking_nonce
from hummingbot.logger import HummingbotLogger

if TYPE_CHECKING:
    from hummingbot.client.config.config_helpers import ClientConfigAdapter

bm_logger = None
s_decimal_0 = Decimal(0)


class BlocktaneAPIException(IOError):
    def __init__(self, message, status_code = 0, malformed=False, body = None):
        super().__init__(message)
        self.status_code = status_code
        self.malformed = malformed
        self.body = body


cdef class BlocktaneExchangeTransactionTracker(TransactionTracker):
    cdef:
        BlocktaneExchange _owner

    def __init__(self, owner: BlocktaneExchange):
        super().__init__()
        self._owner = owner

    cdef c_did_timeout_tx(self, str tx_id):
        TransactionTracker.c_did_timeout_tx(self, tx_id)
        self._owner.c_did_timeout_tx(tx_id)


cdef class BlocktaneExchange(ExchangeBase):
    MARKET_RECEIVED_ASSET_EVENT_TAG = MarketEvent.ReceivedAsset.value
    MARKET_BUY_ORDER_COMPLETED_EVENT_TAG = MarketEvent.BuyOrderCompleted.value
    MARKET_SELL_ORDER_COMPLETED_EVENT_TAG = MarketEvent.SellOrderCompleted.value
    MARKET_WITHDRAW_ASSET_EVENT_TAG = MarketEvent.WithdrawAsset.value
    MARKET_ORDER_CANCELED_EVENT_TAG = MarketEvent.OrderCancelled.value
    MARKET_TRANSACTION_FAILURE_EVENT_TAG = MarketEvent.TransactionFailure.value
    MARKET_ORDER_FAILURE_EVENT_TAG = MarketEvent.OrderFailure.value
    MARKET_ORDER_FILLED_EVENT_TAG = MarketEvent.OrderFilled.value
    MARKET_BUY_ORDER_CREATED_EVENT_TAG = MarketEvent.BuyOrderCreated.value
    MARKET_SELL_ORDER_CREATED_EVENT_TAG = MarketEvent.SellOrderCreated.value

    API_CALL_TIMEOUT = 10.0
    UPDATE_ORDERS_INTERVAL = 10.0
    ORDER_NOT_EXIST_WAIT_TIME = 10.0

    BLOCKTANE_API_ENDPOINT = "https://trade.blocktane.io/api/v2/xt"

    @classmethod
    def logger(cls) -> HummingbotLogger:
        global bm_logger
        if bm_logger is None:
            bm_logger = logging.getLogger(__name__)
        return bm_logger

    def __init__(self,
                 client_config_map: "ClientConfigAdapter",
                 blocktane_api_key: str,
                 blocktane_api_secret: str,
                 poll_interval: float = 5.0,
                 trading_pairs: Optional[List[str]] = None,
                 trading_required: bool = True):
        super().__init__(client_config_map)
        self._real_time_balance_update = True
        self._account_id = ""
        self._account_available_balances = {}
        self._account_balances = {}
        self._blocktane_auth = BlocktaneAuth(blocktane_api_key, blocktane_api_secret)
        self._ev_loop = asyncio.get_event_loop()
        self._in_flight_orders = {}
        self._last_poll_timestamp = 0
        self._last_timestamp = 0
        self._set_order_book_tracker(BlocktaneOrderBookTracker(trading_pairs=trading_pairs))
        self._order_not_found_records = {}
        self._poll_notifier = asyncio.Event()
        self._poll_interval = poll_interval
        self._shared_client = None
        self._status_polling_task = None
        self._trading_required = trading_required
        self._trading_rules = {}
        self._trading_rules_polling_task = None
        self._tx_tracker = BlocktaneExchangeTransactionTracker(self)
        self._user_stream_event_listener_task = None
        self._user_stream_tracker = BlocktaneUserStreamTracker(blocktane_auth=self._blocktane_auth, trading_pairs=trading_pairs)
        self._user_stream_tracker_task = None
        self._check_network_interval = 60.0

    @staticmethod
    def split_trading_pair(trading_pair: str) -> Optional[Tuple[str, str]]:
        return split_trading_pair(trading_pair)

    @staticmethod
    def convert_from_exchange_trading_pair(exchange_trading_pair: str) -> Optional[str]:
        return convert_from_exchange_trading_pair(exchange_trading_pair)

    @staticmethod
    def convert_to_exchange_trading_pair(hb_trading_pair: str) -> str:
        return convert_to_exchange_trading_pair(hb_trading_pair)

    @property
    def name(self) -> str:
        return "blocktane"

    @property
    def order_books(self) -> Dict[str, OrderBook]:
        return self.order_book_tracker.order_books

    @property
    def blocktane_auth(self) -> BlocktaneAuth:
        return self._blocktane_auth

    @property
    def status_dict(self) -> Dict[str, bool]:
        return {
            "order_book_initialized": self.order_book_tracker.ready,
            "account_balance": len(self._account_balances) > 0 if self._trading_required else True,
            "trading_rule_initialized": len(self._trading_rules) > 0 if self._trading_required else True
        }

    @property
    def ready(self) -> bool:
        return all(self.status_dict.values())

    @property
    def limit_orders(self) -> List[LimitOrder]:
        return [
            in_flight_order.to_limit_order()
            for in_flight_order in self._in_flight_orders.values()
        ]

    @property
    def tracking_states(self) -> Dict[str, any]:
        return {
            key: value.to_json()
            for key, value in self._in_flight_orders.items()
        }

    def restore_tracking_states(self, saved_states: Dict[str, any]):
        self._in_flight_orders.update({
            key: BlocktaneInFlightOrder.from_json(value)
            for key, value in saved_states.items()
        })

    cdef c_start(self, Clock clock, double timestamp):
        self._tx_tracker.c_start(clock, timestamp)
        ExchangeBase.c_start(self, clock, timestamp)

    cdef c_tick(self, double timestamp):
        cdef:
            int64_t last_tick = <int64_t> (self._last_timestamp / self._poll_interval)
            int64_t current_tick = <int64_t> (timestamp / self._poll_interval)

        ExchangeBase.c_tick(self, timestamp)
        self._tx_tracker.c_tick(timestamp)
        if current_tick > last_tick:
            if not self._poll_notifier.is_set():
                self._poll_notifier.set()
        self._last_timestamp = timestamp

    cdef object c_get_fee(self,
                          str base_currency,
                          str quote_currency,
                          object order_type,
                          object order_side,
                          object amount,
                          object price,
                          object is_maker = None):
        # Fee info from https://trade.blocktane.io/api/v2/xt/public/trading_fees
        fee = build_trade_fee(
            exchange=self.name,
            is_maker=is_maker,
            base_currency=base_currency,
            quote_currency=quote_currency,
            order_type=order_type,
            order_side=order_side,
            amount=amount,
            price=price,
        )
        return fee

    async def _update_balances(self):
        cdef:
            dict account_info
            list balances
            str asset_name
            set local_asset_names = set(self._account_balances.keys())
            set remote_asset_names = set()
            set asset_names_to_remove

        path_url = "/account/balances"
        account_balances = await self._api_request("GET", path_url=path_url)

        for balance_entry in account_balances:
            asset_name = balance_entry["currency"].upper()
            available_balance = Decimal(balance_entry["balance"])
            total_balance = available_balance + Decimal(balance_entry["locked"])
            self._account_available_balances[asset_name] = available_balance
            self._account_balances[asset_name] = total_balance
            remote_asset_names.add(asset_name)

        asset_names_to_remove = local_asset_names.difference(remote_asset_names)
        for asset_name in asset_names_to_remove:
            del self._account_available_balances[asset_name]
            del self._account_balances[asset_name]

    def _format_trading_rules(self, market_dict: Dict[str, Dict[str, Any]]) -> List[TradingRule]:
        cdef:
            list trading_rules = []

        for pair, info in market_dict.items():
            try:
                trading_rules.append(
                    TradingRule(trading_pair=convert_from_exchange_trading_pair(info["id"]),
                                min_order_size=Decimal(info["min_amount"]),
                                min_price_increment=Decimal(f"1e-{info['price_precision']}"),
                                min_quote_amount_increment=Decimal(f"1e-{info['amount_precision']}"),
                                min_base_amount_increment=Decimal(f"1e-{info['amount_precision']}"))
                )
            except Exception:
                self.logger().error(f"Error parsing the trading pair rule {info}. Skipping.", exc_info=True)
        return trading_rules

    async def _update_trading_rules(self):
        cdef:
            # The poll interval for withdraw rules is 60 seconds.
            int64_t last_tick = <int64_t> (self._last_timestamp / 60.0)
            int64_t current_tick = <int64_t> (self._current_timestamp / 60.0)
        if current_tick > last_tick or len(self._trading_rules) <= 0:
            market_path_url = "/public/markets"
            ticker_path_url = "/public/markets/tickers"

            market_list = await self._api_request("GET", path_url=market_path_url)

            ticker_list = await self._api_request("GET", path_url=ticker_path_url)
            ticker_data = {symbol: item['ticker'] for symbol, item in ticker_list.items()}

            result_list = {
                market["id"]: {**market, **ticker_data[market["id"]]}
                for market in market_list
                if market["id"] in ticker_data
            }

            trading_rules_list = self._format_trading_rules(result_list)
            self._trading_rules.clear()
            for trading_rule in trading_rules_list:
                self._trading_rules[trading_rule.trading_pair] = trading_rule

    @property
    def in_flight_orders(self) -> Dict[str, BlocktaneInFlightOrder]:
        return self._in_flight_orders

    def supported_order_types(self):
        return [OrderType.LIMIT, OrderType.MARKET]

    async def get_order(self, client_order_id: str) -> Dict[str, Any]:
        # Used to retrieve a single order by client_order_id
        path_url = f"/market/orders/{client_order_id}?client_id=true"

        return await self._api_request("GET", path_url=path_url)

    def issue_creation_event(self, exchange_order_id, tracked_order):
        if tracked_order.exchange_order_id is not None:
            # We've already issued this creation event
            return
        tracked_order.update_exchange_order_id(str(exchange_order_id))
        tracked_order.last_state = "PENDING"
        if tracked_order.trade_type is TradeType.SELL:
            cls = SellOrderCreatedEvent
            tag = self.MARKET_SELL_ORDER_CREATED_EVENT_TAG
        else:
            cls = BuyOrderCreatedEvent
            tag = self.MARKET_BUY_ORDER_CREATED_EVENT_TAG
        self.c_trigger_event(tag, cls(
            self._current_timestamp,
            tracked_order.order_type,
            tracked_order.trading_pair,
            tracked_order.amount,
            tracked_order.price,
            tracked_order.client_order_id,
            tracked_order.creation_timestamp))
        self.logger().info(f"Created {tracked_order.order_type} {tracked_order.trade_type} {tracked_order.client_order_id} for "
                           f"{tracked_order.amount} {tracked_order.trading_pair}.")

    async def _update_order_status(self):
        cdef:
            # This is intended to be a backup measure to close straggler orders, in case Blocktane's user stream events
            # are not capturing the updates as intended. Also handles filled events that are not captured by
            # _user_stream_event_listener
            # The poll interval for order status is 10 seconds.
            int64_t last_tick = <int64_t>(self._last_poll_timestamp / self.UPDATE_ORDERS_INTERVAL)
            int64_t current_tick = <int64_t>(self._current_timestamp / self.UPDATE_ORDERS_INTERVAL)

        try:
            if current_tick > last_tick and len(self._in_flight_orders) > 0:
                tracked_orders = list(self._in_flight_orders.values())
                for tracked_order in tracked_orders:
                    client_order_id = tracked_order.client_order_id
                    if (tracked_order.last_state == "NEW"
                            and tracked_order.creation_timestamp >= (time.time() - self.ORDER_NOT_EXIST_WAIT_TIME)):
                        continue
                        # Don't query for orders that are waiting for a response from the API unless they
                        # are older then ORDER_NOT_EXIST_WAIT_TIME
                    try:
                        order = await self.get_order(client_order_id)
                    except BlocktaneAPIException as e:
                        if e.status_code == 404:
                            if (not e.malformed and e.body == 'record.not_found' and
                                    tracked_order.creation_timestamp < (time.time() - self.ORDER_NOT_EXIST_WAIT_TIME)):
                                # This was an indeterminate order that may or may not have been live on the exchange
                                # The exchange has informed us that this never became live on the exchange
                                self.c_trigger_event(
                                    self.MARKET_ORDER_FAILURE_EVENT_TAG,
                                    MarketOrderFailureEvent(self._current_timestamp,
                                                            client_order_id,
                                                            tracked_order.order_type)
                                )
                                self.logger().warning(
                                    f"Error fetching status update for the order {client_order_id}: "
                                    f"{tracked_order}. Marking as failed current_timestamp={self._current_timestamp} "
                                    f"created_at:{tracked_order.creation_timestamp}"
                                )
                                self.c_stop_tracking_order(client_order_id)
                                continue
                        else:
                            self.logger().warning(
                                f"Error fetching status update for the order {client_order_id}:"
                                f" HTTP status: {e.status_code} "
                                f"{'malformed: ' + str(e.malformed) if e.malformed else e.body}. Will try again."
                            )
                            continue

                    if tracked_order.exchange_order_id is None:
                        # This was an indeterminate order that has not yet had a creation event issued
                        self.issue_creation_event(order["id"], tracked_order)

                    order_state = order["state"]
                    order_type = "LIMIT" if tracked_order.order_type is OrderType.LIMIT else "MARKET"
                    trade_type = "BUY" if tracked_order.trade_type is TradeType.BUY else "SELL"

                    order_type_description = tracked_order.order_type
                    executed_amount_diff = s_decimal_0
                    avg_price = Decimal(order["avg_price"])
                    new_confirmed_amount = Decimal(order["executed_volume"])
                    executed_amount_base_diff = new_confirmed_amount - tracked_order.executed_amount_base
                    if executed_amount_base_diff > s_decimal_0:
                        self.logger().info(f"Updated order status with fill from polling _update_order_status: {json.dumps(order)}")
                        new_confirmed_quote_amount = new_confirmed_amount * avg_price
                        executed_amount_quote_diff = new_confirmed_quote_amount - tracked_order.executed_amount_quote
                        executed_price = executed_amount_quote_diff / executed_amount_base_diff

                        tracked_order.executed_amount_base = new_confirmed_amount
                        tracked_order.executed_amount_quote = new_confirmed_quote_amount
                        self.logger().info(f"Filled {executed_amount_base_diff} out of {tracked_order.amount} of the "
                                           f"{order_type} order {tracked_order.client_order_id}.")
                        self.c_trigger_event(self.MARKET_ORDER_FILLED_EVENT_TAG,
                                             OrderFilledEvent(
                                                 self._current_timestamp,
                                                 tracked_order.client_order_id,
                                                 tracked_order.trading_pair,
                                                 tracked_order.trade_type,
                                                 tracked_order.order_type,
                                                 executed_price,
                                                 executed_amount_base_diff,
                                                 self.c_get_fee(
                                                     tracked_order.base_asset,
                                                     tracked_order.quote_asset,
                                                     tracked_order.order_type,
                                                     tracked_order.trade_type,
                                                     executed_price,
                                                     executed_amount_base_diff
                                                 ),
                                                 exchange_trade_id=str(int(self._time() * 1e6))
                                             ))

                    if order_state == "done":
                        tracked_order.last_state = "done"
                        self.logger().info(f"The {order_type}-{trade_type} "
                                           f"{client_order_id} has completed according to Blocktane order status API.")

                        if tracked_order.trade_type is TradeType.BUY:
                            self.c_trigger_event(self.MARKET_BUY_ORDER_COMPLETED_EVENT_TAG,
                                                 BuyOrderCompletedEvent(
                                                     self._current_timestamp,
                                                     tracked_order.client_order_id,
                                                     tracked_order.base_asset,
                                                     tracked_order.quote_asset,
                                                     tracked_order.executed_amount_base,
                                                     tracked_order.executed_amount_quote,
                                                     tracked_order.order_type))
                        elif tracked_order.trade_type is TradeType.SELL:
                            self.c_trigger_event(self.MARKET_SELL_ORDER_COMPLETED_EVENT_TAG,
                                                 SellOrderCompletedEvent(
                                                     self._current_timestamp,
                                                     tracked_order.client_order_id,
                                                     tracked_order.base_asset,
                                                     tracked_order.quote_asset,
                                                     tracked_order.executed_amount_base,
                                                     tracked_order.executed_amount_quote,
                                                     tracked_order.order_type))
                        else:
                            raise ValueError("Invalid trade_type for {client_order_id}: {tracked_order.trade_type}")
                        self.c_stop_tracking_order(client_order_id)

                    if order_state == "cancel":
                        tracked_order.last_state = "cancel"
                        self.logger().info(f"The {tracked_order.order_type}-{tracked_order.trade_type} "
                                           f"{client_order_id} has been canceled according to Blocktane order status API.")
                        self.c_trigger_event(self.MARKET_ORDER_CANCELED_EVENT_TAG,
                                             OrderCancelledEvent(
                                                 self._current_timestamp,
                                                 client_order_id
                                             ))
                        self.c_stop_tracking_order(client_order_id)

                    if order_state == 'reject':
                        tracked_order.last_state = order_state
                        self.c_trigger_event(
                            self.MARKET_ORDER_FAILURE_EVENT_TAG,
                            MarketOrderFailureEvent(self._current_timestamp,
                                                    client_order_id,
                                                    tracked_order.order_type)
                        )
                        self.logger().info(f"The {tracked_order.order_type}-{tracked_order.trade_type} "
                                           f"{client_order_id} has been rejected according to Blocktane order status API.")
                        self.c_stop_tracking_order(client_order_id)

        except Exception as e:
            self.logger().error("Update Order Status Error: " + str(e) + " " + str(e.__cause__))

    async def _iter_user_stream_queue(self) -> AsyncIterable[Dict[str, Any]]:
        while True:
            try:
                yield await self._user_stream_tracker.user_stream.get()
            except asyncio.CancelledError:
                raise
            except Exception:
                self.logger().error("Unknown error. Retrying after 1 second.", exc_info=True)
                await asyncio.sleep(1.0)

    async def _user_stream_event_listener(self):
        async for stream_message in self._iter_user_stream_queue():
            try:
                if 'balance' in stream_message:  # Updates balances
                    balance_updates = stream_message['balance']
                    for update in balance_updates:
                        available_balance: Decimal = Decimal(update['balance'])
                        total_balance: Decimal = available_balance + Decimal(update['locked'])
                        asset_name = update["currency"].upper()
                        self._account_available_balances[asset_name] = available_balance
                        self._account_balances[asset_name] = total_balance

                elif 'order' in stream_message:  # Updates tracked orders
                    order = stream_message.get('order')
                    order_status = order["state"]

                    order_id = order["client_id"]

                    in_flight_orders = self._in_flight_orders.copy()
                    tracked_order = in_flight_orders.get(order_id)

                    if tracked_order is None:
                        self.logger().debug(f"Unrecognized order ID from user stream: {order_id}.")
                        continue

                    if tracked_order.exchange_order_id is None:
                        # This was an indeterminate order that has not yet had a creation event issued
                        self.issue_creation_event(order["id"], tracked_order)

                    order_type = tracked_order.order_type
                    executed_amount_diff = s_decimal_0
                    avg_price = Decimal(order["avg_price"])
                    new_confirmed_amount = Decimal(order["executed_volume"])
                    executed_amount_base_diff = new_confirmed_amount - tracked_order.executed_amount_base
                    if executed_amount_base_diff > s_decimal_0:
                        new_confirmed_quote_amount = new_confirmed_amount * avg_price
                        executed_amount_quote_diff = new_confirmed_quote_amount - tracked_order.executed_amount_quote
                        executed_price = executed_amount_quote_diff / executed_amount_base_diff

                        tracked_order.executed_amount_base = new_confirmed_amount
                        tracked_order.executed_amount_quote = new_confirmed_quote_amount
                        tracked_order.last_state = order_status
                        self.logger().info(f"Filled {executed_amount_base_diff} out of {tracked_order.amount} of the "
                                           f"{order_type} order {tracked_order.client_order_id}.")
                        self.c_trigger_event(self.MARKET_ORDER_FILLED_EVENT_TAG,
                                             OrderFilledEvent(
                                                 self._current_timestamp,
                                                 tracked_order.client_order_id,
                                                 tracked_order.trading_pair,
                                                 tracked_order.trade_type,
                                                 tracked_order.order_type,
                                                 executed_price,
                                                 executed_amount_base_diff,
                                                 self.c_get_fee(
                                                     tracked_order.base_asset,
                                                     tracked_order.quote_asset,
                                                     tracked_order.order_type,
                                                     tracked_order.trade_type,
                                                     executed_price,
                                                     executed_amount_base_diff
                                                 ),
                                                 exchange_trade_id=str(int(self._time() * 1e6))
                                             ))

                    if order_status == "done":  # FILL(COMPLETE)
                        self.logger().info(f"The order "
                                           f"{tracked_order.client_order_id} has completed according to Blocktane User stream.")
                        tracked_order.last_state = "done"
                        if tracked_order.trade_type is TradeType.BUY:
                            self.logger().info(f"The LIMIT_BUY order {tracked_order.client_order_id} has completed "
                                               f"according to Blocktane websocket API.")
                            self.c_trigger_event(self.MARKET_BUY_ORDER_COMPLETED_EVENT_TAG,
                                                 BuyOrderCompletedEvent(
                                                     self._current_timestamp,
                                                     tracked_order.client_order_id,
                                                     tracked_order.base_asset,
                                                     tracked_order.quote_asset,
                                                     tracked_order.executed_amount_base,
                                                     tracked_order.executed_amount_quote,
                                                     tracked_order.order_type
                                                 ))
                        elif tracked_order.trade_type is TradeType.SELL:
                            self.logger().info(f"The LIMIT_SELL order {tracked_order.client_order_id} has completed "
                                               f"according to Blocktane WebSocket API.")
                            self.c_trigger_event(self.MARKET_SELL_ORDER_COMPLETED_EVENT_TAG,
                                                 SellOrderCompletedEvent(
                                                     self._current_timestamp,
                                                     tracked_order.client_order_id,
                                                     tracked_order.base_asset,
                                                     tracked_order.quote_asset,
                                                     tracked_order.executed_amount_base,
                                                     tracked_order.executed_amount_quote,
                                                     tracked_order.order_type
                                                 ))
                        else:
                            raise ValueError("Invalid trade_type for {tracked_order.client_order_id}: {tracked_order.trade_type}")
                        self.c_stop_tracking_order(tracked_order.client_order_id)
                        continue

                    if order_status == "cancel":  # CANCEL

                        self.logger().info(f"The order {tracked_order.client_order_id} has been canceled "
                                           f"according to Blocktane WebSocket API.")
                        tracked_order.last_state = "cancel"
                        self.c_trigger_event(self.MARKET_ORDER_CANCELED_EVENT_TAG,
                                             OrderCancelledEvent(self._current_timestamp,
                                                                 tracked_order.client_order_id))
                        self.c_stop_tracking_order(tracked_order.client_order_id)

                    if order_status == 'reject':
                        tracked_order.last_state = order_status
                        self.c_trigger_event(
                            self.MARKET_ORDER_FAILURE_EVENT_TAG,
                            MarketOrderFailureEvent(self._current_timestamp,
                                                    tracked_order.client_order_id,
                                                    tracked_order.order_type)
                        )
                        self.logger().info(f"The order {tracked_order.client_order_id} has been rejected "
                                           f"according to Blocktane WebSocket API.")
                        self.c_stop_tracking_order(tracked_order.client_order_id)

                else:
                    # Ignores all other user stream message types
                    continue

            except asyncio.CancelledError:
                raise
            except Exception as e:
                self.logger().error("Unexpected error in user stream listener loop. {e}", exc_info=True)
                await asyncio.sleep(5.0)

    async def _status_polling_loop(self):
        while True:
            try:
                self._poll_notifier = asyncio.Event()
                await self._poll_notifier.wait()

                await safe_gather(
                    self._update_balances(),
                    self._update_order_status(),
                )
                self._last_poll_timestamp = self._current_timestamp
            except asyncio.CancelledError:
                raise
            except Exception as e:
                self.logger().warning(f"Unexpected error while polling updates. {e}",
                                      exc_info=True)
                await asyncio.sleep(5.0)

    async def _trading_rules_polling_loop(self):
        while True:
            try:
                await self._update_trading_rules()
                await asyncio.sleep(60 * 5)
            except asyncio.CancelledError:
                raise
            except Exception as e:
                self.logger().warning(f"Unexpected error while fetching trading rule updates. {e}",
                                      exc_info=True)
                await asyncio.sleep(0.5)

    cdef OrderBook c_get_order_book(self, str trading_pair):
        cdef:
            dict order_books = self.order_book_tracker.order_books

        if trading_pair not in order_books:
            raise ValueError(f"No order book exists for '{trading_pair}'.")
        return order_books[trading_pair]

    cdef c_start_tracking_order(self,
                                str order_id,
                                str exchange_order_id,
                                str trading_pair,
                                object order_type,
                                object trade_type,
                                object price,
                                object amount):
        self._in_flight_orders[order_id] = BlocktaneInFlightOrder(
            order_id,
            exchange_order_id,
            trading_pair,
            order_type,
            trade_type,
            price,
            amount,
            creation_timestamp=time.time()
        )

    cdef c_stop_tracking_order(self, str order_id):
        if order_id in self._in_flight_orders:
            del self._in_flight_orders[order_id]

    cdef c_did_timeout_tx(self, str tracking_id):
        self.c_trigger_event(self.MARKET_TRANSACTION_FAILURE_EVENT_TAG,
                             MarketTransactionFailureEvent(self._current_timestamp, tracking_id))

    cdef object c_get_order_price_quantum(self, str trading_pair, object price):
        cdef:
            TradingRule trading_rule = self._trading_rules[trading_pair]
        return Decimal(trading_rule.min_price_increment)

    cdef object c_get_order_size_quantum(self, str trading_pair, object order_size):
        cdef:
            TradingRule trading_rule = self._trading_rules[trading_pair]
        return Decimal(trading_rule.min_base_amount_increment)

    cdef object c_quantize_order_amount(self, str trading_pair, object amount, object price=0.0):
        cdef:
            TradingRule trading_rule = self._trading_rules[trading_pair]
            object quantized_amount = ExchangeBase.c_quantize_order_amount(self, trading_pair, amount)

        global s_decimal_0
        if quantized_amount < trading_rule.min_order_size:
            return s_decimal_0

        if quantized_amount < trading_rule.min_order_value:
            return s_decimal_0

        return quantized_amount

    async def place_order(self,
                          order_id: str,
                          trading_pair: str,
                          amount: Decimal,
                          is_buy: bool,
                          order_type: OrderType,
                          price: Decimal) -> Dict[str, Any]:
        path_url = "/market/orders"

        params = {}
        if order_type is OrderType.LIMIT:  # Blocktane supports CEILING_LIMIT
            params = {
                "market": convert_to_exchange_trading_pair(trading_pair),
                "side": "buy" if is_buy else "sell",
                "volume": f"{amount:f}",
                "ord_type": "limit",
                "price": f"{price:f}",
                "client_id": str(order_id)
            }
        elif order_type is OrderType.MARKET:
            params = {
                "market": convert_to_exchange_trading_pair(trading_pair),
                "side": "buy" if is_buy else "sell",
                "volume": str(amount),
                "ord_type": "market",
                "client_id": str(order_id)
            }

        self.logger().info(f"Requesting order placement for {order_id} at {self._current_timestamp}")
        api_response = await self._api_request("POST", path_url=path_url, params=params)
        return api_response

    async def execute_buy(self,
                          order_id: str,
                          trading_pair: str,
                          amount: Decimal,
                          order_type: OrderType,
                          price: Optional[Decimal] = s_decimal_0):
        cdef:
            TradingRule trading_rule = self._trading_rules[trading_pair]
            double quote_amount
            object decimal_amount
            object decimal_price
            str exchange_order_id
            object tracked_order

        decimal_amount = self.c_quantize_order_amount(trading_pair, amount)
        decimal_price = (self.c_quantize_order_price(trading_pair, price)
                         if order_type is OrderType.LIMIT
                         else s_decimal_0)

        if decimal_amount < trading_rule.min_order_size:
            raise ValueError(f"Buy order amount {decimal_amount} is lower than the minimum order size "
                             f"{trading_rule.min_order_size}.")

        try:
            order_result = None
            self.c_start_tracking_order(
                order_id,
                None,
                trading_pair,
                order_type,
                TradeType.BUY,
                decimal_price,
                decimal_amount,
            )

            if order_type is OrderType.LIMIT:
                order_result = await self.place_order(order_id,
                                                      trading_pair,
                                                      decimal_amount,
                                                      True,
                                                      order_type,
                                                      decimal_price)
            elif order_type is OrderType.MARKET:
                decimal_price = self.c_get_price(trading_pair, True)
                order_result = await self.place_order(order_id,
                                                      trading_pair,
                                                      decimal_amount,
                                                      True,
                                                      order_type,
                                                      decimal_price)

            else:
                raise ValueError(f"Invalid OrderType {order_type}. Aborting.")

            exchange_order_id = str(order_result.get("id"))
            tracked_order = self._in_flight_orders.get(order_id)
            if tracked_order is not None and exchange_order_id is not None:
                self.issue_creation_event(exchange_order_id, tracked_order)
            else:
                self.logger().error(f"Unable to issue creation event for {order_id}: {tracked_order} {exchange_order_id}")
        except asyncio.TimeoutError:
            self.logger().error(f"Network timout while submitting order {order_id} to Blocktane. Order will be recovered.")
        except Exception:
            self.logger().error(
                f"Error submitting {order_id}: buy {order_type} order to Blocktane for "
                f"{decimal_amount} {trading_pair} "
                f"{decimal_price if order_type.is_limit_type() else ''}.",
                exc_info=True
            )
            tracked_order = self._in_flight_orders.get(order_id)
            tracked_order.last_state = "FAILURE"
            tracked_order.update_exchange_order_id("0")  # prevents deadlock on get_exchange_order_id()
            self.c_stop_tracking_order(order_id)
            self.c_trigger_event(self.MARKET_ORDER_FAILURE_EVENT_TAG, MarketOrderFailureEvent(self._current_timestamp, order_id, order_type))

    cdef str c_buy(self,
                   str trading_pair,
                   object amount,
                   object order_type=OrderType.LIMIT,
                   object price=s_decimal_NaN,
                   dict kwargs={}):
        cdef:
            int64_t tracking_nonce = <int64_t> get_tracking_nonce()
            str order_id = str(f"buy-{trading_pair}-{tracking_nonce}")
        safe_ensure_future(self.execute_buy(order_id, trading_pair, amount, order_type, price))
        return order_id

    async def execute_sell(self,
                           order_id: str,
                           trading_pair: str,
                           amount: Decimal,
                           order_type: OrderType = OrderType.LIMIT,
                           price: Optional[Decimal] = s_decimal_NaN):
        cdef:
            TradingRule trading_rule = self._trading_rules[trading_pair]
            double quote_amount
            object decimal_amount
            object decimal_price
            str exchange_order_id
            object tracked_order

        decimal_amount = self.c_quantize_order_amount(trading_pair, amount)
        decimal_price = (self.c_quantize_order_price(trading_pair, price)
                         if order_type is OrderType.LIMIT
                         else s_decimal_0)

        if decimal_amount < trading_rule.min_order_size:
            raise ValueError(f"Sell order amount {decimal_amount} is lower than the minimum order size "
                             f"{trading_rule.min_order_size}")

        try:
            order_result = None

            self.c_start_tracking_order(
                order_id,
                None,
                trading_pair,
                order_type,
                TradeType.SELL,
                decimal_price,
                decimal_amount,
            )

            if order_type is OrderType.LIMIT:
                order_result = await self.place_order(order_id,
                                                      trading_pair,
                                                      decimal_amount,
                                                      False,
                                                      order_type,
                                                      decimal_price)
            elif order_type is OrderType.MARKET:
                decimal_price = self.c_get_price(trading_pair, False)
                order_result = await self.place_order(order_id,
                                                      trading_pair,
                                                      decimal_amount,
                                                      False,
                                                      order_type,
                                                      decimal_price)
            else:
                raise ValueError(f"Invalid OrderType {order_type}. Aborting.")

            exchange_order_id = str(order_result.get("id"))
            tracked_order = self._in_flight_orders.get(order_id)
            if tracked_order is not None and exchange_order_id is not None:
                self.issue_creation_event(exchange_order_id, tracked_order)
            else:
                self.logger().error(f"Unable to issue creation event for {order_id}: {tracked_order} {exchange_order_id}")
        except asyncio.TimeoutError:
            self.logger().error(f"Network timout while submitting order {order_id} to Blocktane. Order will be recovered.")
        except Exception:
            self.logger().error(
                f"Error submitting {order_id}: sell {order_type} order to Blocktane for "
                f"{decimal_amount} {trading_pair} "
                f"{decimal_price if order_type.is_limit_type() else ''}.",
                exc_info=True,
            )
            tracked_order = self._in_flight_orders.get(order_id)
            tracked_order.last_state = "FAILURE"
            tracked_order.update_exchange_order_id("0")  # prevents deadlock on get_exchange_order_id()
            self.c_stop_tracking_order(order_id)
            self.c_trigger_event(self.MARKET_ORDER_FAILURE_EVENT_TAG, MarketOrderFailureEvent(self._current_timestamp, order_id, order_type))

    cdef str c_sell(self,
                    str trading_pair,
                    object amount,
                    object order_type=OrderType.MARKET,
                    object price=0.0,
                    dict kwargs={}):
        cdef:
            int64_t tracking_nonce = <int64_t> get_tracking_nonce()
            str order_id = str(f"sell-{trading_pair}-{tracking_nonce}")

        safe_ensure_future(self.execute_sell(order_id, trading_pair, amount, order_type, price))
        return order_id

    async def execute_cancel(self, trading_pair: str, order_id: str):
        try:
            tracked_order = self._in_flight_orders.get(order_id)
            if tracked_order is None:
                self.logger().error(f"The order {order_id} is not tracked. ")
                raise ValueError
            path_url = f"/market/orders/{order_id}/cancel?client_id=true"

            cancel_result = await self._api_request("POST", path_url=path_url)
            self.logger().info(f"Requested cancel of order {order_id}")

            return order_id
        except asyncio.CancelledError:
            raise
        except Exception as err:
            if ("record.not_found" in str(err) and tracked_order is not None and
                    tracked_order.creation_timestamp < (time.time() - self.ORDER_NOT_EXIST_WAIT_TIME)):
                # The order doesn't exist
                self.logger().info(f"The order {order_id} does not exist on Blocktane. Marking as canceled.")
                self.c_stop_tracking_order(order_id)
                self.c_trigger_event(self.MARKET_ORDER_CANCELED_EVENT_TAG,
                                     OrderCancelledEvent(self._current_timestamp, order_id))
                return order_id

            self.logger().error(
                f"Failed to cancel order {order_id}: {str(err)}.",
                exc_info=True
            )
        return None

    cdef c_cancel(self, str trading_pair, str order_id):
        safe_ensure_future(self.execute_cancel(trading_pair, order_id))
        return order_id

    def cancel(self, trading_pair: str, client_order_id: str):
        return self.c_cancel(trading_pair, client_order_id)

    async def cancel_all(self, timeout_seconds: float) -> List[CancellationResult]:
        incomplete_orders = [order for order in self._in_flight_orders.values() if not order.is_done]
        tasks = [self.execute_cancel(o.trading_pair, o.client_order_id) for o in incomplete_orders]
        order_id_set = set([o.client_order_id for o in incomplete_orders])
        successful_cancellation = []

        try:
            async with timeout(timeout_seconds):
                api_responses = await safe_gather(*tasks, return_exceptions=True)
                for res in api_responses:
                    order_id_set.remove(res)
                    successful_cancellation.append(CancellationResult(res, True))
        except Exception as e:
            self.logger().error(
                f"Unexpected error canceling orders. {e}"
            )

        failed_cancellation = [CancellationResult(oid, False) for oid in order_id_set]
        return successful_cancellation + failed_cancellation

    async def _http_client(self) -> aiohttp.ClientSession:
        if self._shared_client is None:
            self._shared_client = aiohttp.ClientSession()
        return self._shared_client

    async def _api_request(self,
                           http_method: str,
                           path_url: str = None,
                           params: Dict[str, any] = None,
                           body: Dict[str, any] = None) -> Dict[str, Any]:
        assert path_url is not None
        url = f"{self.BLOCKTANE_API_ENDPOINT}{path_url}"

        headers = self.blocktane_auth.generate_auth_dict()

        client = await self._http_client()
        async with client.request(http_method,
                                  url=url,
                                  headers=headers,
                                  params=params,
                                  data=body,
                                  timeout=self.API_CALL_TIMEOUT) as response:

            try:
                data = await response.json(content_type=None)
            except Exception as e:
                raise BlocktaneAPIException(f"Malformed response. Expected JSON got:{await response.text()}",
                                            status_code=response.status,
                                            malformed=True)

            if response.status not in [200, 201]:  # HTTP Response code of 20X generally means it is successful
                try:
                    error_msg = data['errors'][0]
                except Exception:
                    error_msg = await response.text()
                raise BlocktaneAPIException(f"Error fetching response from {http_method}-{url}. HTTP Status Code {response.status}: "
                                            f"{error_msg}", status_code=response.status, body=error_msg)

            return data

    async def check_network(self) -> NetworkStatus:
        try:
            await self._api_request("GET", path_url="/public/health/alive")
        except asyncio.CancelledError:
            raise
        except Exception:
            return NetworkStatus.NOT_CONNECTED
        return NetworkStatus.CONNECTED

    def _stop_network(self):
        self.order_book_tracker.stop()
        if self._status_polling_task is not None:
            self._status_polling_task.cancel()
        if self._user_stream_tracker_task is not None:
            self._user_stream_tracker_task.cancel()
        if self._user_stream_event_listener_task is not None:
            self._user_stream_event_listener_task.cancel()
        self._status_polling_task = self._user_stream_tracker_task = \
            self._user_stream_event_listener_task = None

    async def stop_network(self):
        self._stop_network()

    async def start_network(self):
        self._stop_network()
        self.order_book_tracker.start()
        self._trading_rules_polling_task = safe_ensure_future(self._trading_rules_polling_loop())
        if self._trading_required:
            self._status_polling_task = safe_ensure_future(self._status_polling_loop())
            self._user_stream_tracker_task = safe_ensure_future(self._user_stream_tracker.start())
            self._user_stream_event_listener_task = safe_ensure_future(self._user_stream_event_listener())

    def get_order_book(self, trading_pair: str) -> OrderBook:
        return self.c_get_order_book(trading_pair)

    def get_price(self, trading_pair: str, is_buy: bool) -> Decimal:
        return self.c_get_price(trading_pair, is_buy)

    def buy(self, trading_pair: str, amount: Decimal, order_type=OrderType.MARKET,
            price: Decimal = s_decimal_NaN, **kwargs) -> str:
        return self.c_buy(trading_pair, amount, order_type, price, kwargs)

    def sell(self, trading_pair: str, amount: Decimal, order_type=OrderType.MARKET,
             price: Decimal = s_decimal_NaN, **kwargs) -> str:
        return self.c_sell(trading_pair, amount, order_type, price, kwargs)

    def cancel(self, trading_pair: str, client_order_id: str):
        return self.c_cancel(trading_pair, client_order_id)

    def get_fee(self,
                base_currency: str,
                quote_currency: str,
                order_type: OrderType,
                order_side: TradeType,
                amount: Decimal,
                price: Decimal = s_decimal_NaN,
                is_maker: Optional[bool] = None) -> AddedToCostTradeFee:
        return self.c_get_fee(base_currency, quote_currency, order_type, order_side, amount, price, is_maker)

    async def all_trading_pairs(self) -> List[str]:
        # This method should be removed and instead we should implement _initialize_trading_pair_symbol_map
        return await BlocktaneAPIOrderBookDataSource.fetch_trading_pairs()

    async def get_last_traded_prices(self, trading_pairs: List[str]) -> Dict[str, float]:
        # This method should be removed and instead we should implement _get_last_traded_price
        return await BlocktaneAPIOrderBookDataSource.get_last_traded_prices(trading_pairs=trading_pairs)<|MERGE_RESOLUTION|>--- conflicted
+++ resolved
@@ -3,18 +3,15 @@
 import logging
 import time
 from decimal import Decimal
-<<<<<<< HEAD
 from typing import (
     Any,
     AsyncIterable,
     Dict,
     List,
     Optional,
-    Tuple, TYPE_CHECKING,
+    Tuple,
+    TYPE_CHECKING,
 )
-=======
-from typing import Any, AsyncIterable, Dict, List, Optional, Tuple
->>>>>>> b8de9d5a
 
 import aiohttp
 from async_timeout import timeout

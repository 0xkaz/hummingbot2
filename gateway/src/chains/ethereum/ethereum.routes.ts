/* eslint-disable @typescript-eslint/ban-types */
import { Transaction, Wallet } from 'ethers';
import { NextFunction, Router, Request, Response } from 'express';
import { Ethereum } from './ethereum';
import { EthereumConfig } from './ethereum.config';
import { ConfigManager } from '../../services/config-manager';
import { Token } from '../../services/ethereum-base';
import { verifyEthereumIsAvailable } from './ethereum-middlewares';
import { HttpException, asyncHandler } from '../../services/error-handler';
import { latency } from '../../services/base';
import { tokenValueToString } from '../../services/base';
import { UniswapConfig } from './uniswap/uniswap.config';
import {
  EthereumTransactionReceipt,
  approve,
  poll,
} from './ethereum.controllers';

export namespace EthereumRoutes {
  export const router = Router();
  export const ethereum = Ethereum.getInstance();
  export const reload = (): void => {
    // ethereum = Ethereum.reload();
  };

  router.use(asyncHandler(verifyEthereumIsAvailable));

  router.get(
    '/',
    asyncHandler(async (_req: Request, res: Response) => {
      let rpcUrl;
      if (ConfigManager.config.ETHEREUM_CHAIN === 'mainnet') {
        rpcUrl = EthereumConfig.config.mainnet.rpcUrl;
      } else {
        rpcUrl = EthereumConfig.config.kovan.rpcUrl;
      }

      res.status(200).json({
        network: ConfigManager.config.ETHEREUM_CHAIN,
        rpcUrl: rpcUrl,
        connection: true,
        timestamp: Date.now(),
      });
    })
  );

  interface EthereumNonceRequest {
    privateKey: string; // the user's private Ethereum key
  }

  interface EthereumNonceResponse {
    nonce: number; // the user's nonce
  }

  router.post(
    '/nonce',
    asyncHandler(
      async (
        req: Request<{}, {}, EthereumNonceRequest>,
        res: Response<EthereumNonceResponse | string, {}>
      ) => {
        // get the address via the private key since we generally use the private
        // key to interact with gateway and the address is not part of the user config
        const wallet = ethereum.getWallet(req.body.privateKey);
        const nonce = await ethereum.nonceManager.getNonce(wallet.address);
        res.status(200).json({ nonce: nonce });
      }
    )
  );

  interface EthereumAllowancesRequest {
    privateKey: string; // the users private Ethereum key
    spender: string; // the spender address for whom approvals are checked
    tokenSymbols: string[]; // a list of token symbol
  }

  interface EthereumAllowancesResponse {
    network: string;
    timestamp: number;
    latency: number;
    spender: string;
    approvals: Record<string, string>;
  }

  const getSpender = (reqSpender: string): string => {
    let spender: string;
    if (reqSpender === 'uniswap') {
      if (ConfigManager.config.ETHEREUM_CHAIN === 'mainnet') {
        spender = UniswapConfig.config.mainnet.uniswapV2RouterAddress;
      } else {
        spender = UniswapConfig.config.kovan.uniswapV2RouterAddress;
      }
    } else {
      spender = reqSpender;
    }

    return spender;
  };

  const getTokenSymbolsToTokens = (
    tokenSymbols: Array<string>
  ): Record<string, Token> => {
    const tokens: Record<string, Token> = {};

    for (var i = 0; i < tokenSymbols.length; i++) {
      const symbol = tokenSymbols[i];
      const token = ethereum.getTokenBySymbol(symbol);
      if (!token) {
        continue;
      }

      tokens[symbol] = token;
    }

    return tokens;
  };

  router.post(
    '/allowances',
    asyncHandler(
      async (
        req: Request<{}, {}, EthereumAllowancesRequest>,
        res: Response<EthereumAllowancesResponse | string, {}>
      ) => {
        const initTime = Date.now();
        const wallet = ethereum.getWallet(req.body.privateKey);

        const tokens = getTokenSymbolsToTokens(req.body.tokenSymbols);

        const spender = getSpender(req.body.spender);

        let approvals: Record<string, string> = {};
        await Promise.all(
          Object.keys(tokens).map(async (symbol) => {
            approvals[symbol] = tokenValueToString(
              await ethereum.getERC20Allowance(
                wallet,
                spender,
                tokens[symbol].address,
                tokens[symbol].decimals
              )
            );
          })
        );

        res.status(200).json({
          network: ConfigManager.config.ETHEREUM_CHAIN,
          timestamp: initTime,
          latency: latency(initTime, Date.now()),
          spender: spender,
          approvals: approvals,
        });
      }
    )
  );

  interface EthereumBalanceRequest {
    privateKey: string; // the users private Ethereum key
    tokenSymbols: string[]; // a list of token symbol
  }

  interface EthereumBalanceResponse {
    network: string;
    timestamp: number;
    latency: number;
    balances: Record<string, string>; // the balance should be a string encoded number
  }

  router.post(
    '/balances',
    asyncHandler(
      async (
        req: Request<{}, {}, EthereumBalanceRequest>,
        res: Response<EthereumBalanceResponse | string, {}>,
        _next: NextFunction
      ) => {
        const initTime = Date.now();

        let wallet: Wallet;
        try {
          wallet = ethereum.getWallet(req.body.privateKey);
        } catch (err) {
          throw new HttpException(500, 'Error getting wallet ' + err);
        }

        const tokens = getTokenSymbolsToTokens(req.body.tokenSymbols);

        const balances: Record<string, string> = {};
        balances.ETH = tokenValueToString(await ethereum.getEthBalance(wallet));
        await Promise.all(
          Object.keys(tokens).map(async (symbol) => {
            if (tokens[symbol] !== undefined) {
              const address = tokens[symbol].address;
              const decimals = tokens[symbol].decimals;
              const balance = await ethereum.getERC20Balance(
                wallet,
                address,
                decimals
              );
              balances[symbol] = tokenValueToString(balance);
            }
          })
        );

        res.status(200).json({
          network: ConfigManager.config.ETHEREUM_CHAIN,
          timestamp: initTime,
          latency: latency(initTime, Date.now()),
          balances: balances,
        });
      }
    )
  );

  interface EthereumApproveRequest {
    amount?: string;
    nonce?: number;
    privateKey: string;
    spender: string;
    token: string;
  }

  export interface EthereumApproveResponse {
    network: string;
    timestamp: number;
    latency: number;
    tokenAddress: string;
    spender: string;
    amount: string;
    nonce: number;
    approval: Transaction;
  }

  router.post(
    '/approve',
    asyncHandler(
      async (
        req: Request<{}, {}, EthereumApproveRequest>,
        res: Response<EthereumApproveResponse | string, {}>
      ) => {
<<<<<<< HEAD
        const { spender, nonce, privateKey, token, amount } = req.body;
        const result = await approve(spender, privateKey, token, amount, nonce);
=======
        const { privateKey, token, amount } = req.body;
        const spender = getSpender(req.body.spender);
        const result = await approve(spender, privateKey, token, amount);
>>>>>>> 0d99965d
        return res.status(200).json(result);
      }
    )
  );

  interface EthereumPollRequest {
    txHash: string;
  }

  interface EthereumPollResponse {
    network: string;
    timestamp: number;
    latency: number;
    txHash: string;
    confirmed: boolean;
    receipt: EthereumTransactionReceipt | null;
  }

  router.post(
    '/poll',
    asyncHandler(
      async (
        req: Request<{}, {}, EthereumPollRequest>,
        res: Response<EthereumPollResponse, {}>
      ) => {
        const result = await poll(req.body.txHash);
        res.status(200).json(result);
      }
    )
  );
}<|MERGE_RESOLUTION|>--- conflicted
+++ resolved
@@ -238,14 +238,9 @@
         req: Request<{}, {}, EthereumApproveRequest>,
         res: Response<EthereumApproveResponse | string, {}>
       ) => {
-<<<<<<< HEAD
-        const { spender, nonce, privateKey, token, amount } = req.body;
+        const { nonce, privateKey, token, amount } = req.body;
+        const spender = getSpender(req.body.spender);
         const result = await approve(spender, privateKey, token, amount, nonce);
-=======
-        const { privateKey, token, amount } = req.body;
-        const spender = getSpender(req.body.spender);
-        const result = await approve(spender, privateKey, token, amount);
->>>>>>> 0d99965d
         return res.status(200).json(result);
       }
     )

--- conflicted
+++ resolved
@@ -34,21 +34,7 @@
 # or it'll give you the graphviz install error.
 pip install objgraph
 
-<<<<<<< HEAD
 pre-commit install
-=======
-pre-commit install
-
-# The following logic is required to replace the grpcio package installed from conda binaries in Mac Intel
-# for binaries from Pypi. We need to do this because the conda binaries fro Mac Intel are broken.
-# We can't use the Pypi binaries universally because they are broken for Mac ARM (M1 and M2).
-# This logic can be removed once the grpcio conda binaries for Mac Intel are fixed
-OS=`uname`
-ARCH=`uname -m`
-
-if [[ "$OS" = "Darwin" && "$ARCH" = "x86_64" ]]; then
-  pip install grpcio --ignore-installed
-fi
 
 # Check for build-essential (only relevant for Debian-based systems)
 if [ "$(uname)" = "Linux" ]; then
@@ -57,5 +43,4 @@
         sudo apt-get update && sudo apt-get upgrade -y
         sudo apt-get install -y build-essential
     fi
-fi
->>>>>>> fa9647b8
+fi